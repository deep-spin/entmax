--- conflicted
+++ resolved
@@ -64,9 +64,6 @@
     loss_ignore = Loss(reduction="sum", ignore_index=y[ix])
     loss_noignore = Loss(reduction="sum", ignore_index=-100)
 
-<<<<<<< HEAD
-    assert loss_ignore(x, y) < loss_noignore(x, y)
-=======
     assert loss_ignore(x, y) < loss_noignore(x, y)
 
 
@@ -75,5 +72,4 @@
     test_entmax_loss()
     test_sparsemax_bisect_loss()
     test_entmax_bisect_loss()
-    test_normmax_bisect_loss()
->>>>>>> c2bec6d5
+    test_normmax_bisect_loss()