"""
An implementation of entmax (Peters et al., 2019). See
https://arxiv.org/pdf/1905.05702 for detailed description.

This builds on previous work with sparsemax (Martins & Astudillo, 2016).
See https://arxiv.org/pdf/1602.02068.
"""

# Author: Ben Peters
# Author: Vlad Niculae <vlad@vene.ro>
# License: MIT

import torch
import torch.nn as nn
from torch.autograd import Function
from torch.cuda.amp import custom_fwd, custom_bwd


def _make_ix_like(X, dim):
    d = X.size(dim)
    rho = torch.arange(1, d + 1, device=X.device, dtype=X.dtype)
    view = [1] * X.dim()
    view[0] = -1
    return rho.view(view).transpose(0, dim)


def _roll_last(X, dim):
    if dim == -1:
        return X
    elif dim < 0:
        dim = X.dim() - dim

    perm = [i for i in range(X.dim()) if i != dim] + [dim]
    return X.permute(perm)


def _sparsemax_threshold_and_support(X, dim=-1, k=None):
    """Core computation for sparsemax: optimal threshold and support size.

    Parameters
    ----------
    X : torch.Tensor
        The input tensor to compute thresholds over.

    dim : int
        The dimension along which to apply sparsemax.

    k : int or None
        number of largest elements to partial-sort over. For optimal
        performance, should be slightly bigger than the expected number of
        nonzeros in the solution. If the solution is more than k-sparse,
        this function is recursively called with a 2*k schedule.
        If `None`, full sorting is performed from the beginning.

    Returns
    -------
    tau : torch.Tensor like `X`, with all but the `dim` dimension intact
        the threshold value for each vector
    support_size : torch LongTensor, shape like `tau`
        the number of nonzeros in each vector.
    """

    if k is None or k >= X.shape[dim]:  # do full sort
        topk, _ = torch.sort(X, dim=dim, descending=True)
    else:
        topk, _ = torch.topk(X, k=k, dim=dim)

    topk_cumsum = topk.cumsum(dim) - 1
    rhos = _make_ix_like(topk, dim)
    support = rhos * topk > topk_cumsum

    support_size = support.sum(dim=dim).unsqueeze(dim)
    tau = topk_cumsum.gather(dim, support_size - 1)
    tau /= support_size.to(X.dtype)

    if k is not None and k < X.shape[dim]:
        unsolved = (support_size == k).squeeze(dim)

        if torch.any(unsolved):
            in_ = _roll_last(X, dim)[unsolved]
            tau_, ss_ = _sparsemax_threshold_and_support(in_, dim=-1, k=2 * k)
            _roll_last(tau, dim)[unsolved] = tau_
            _roll_last(support_size, dim)[unsolved] = ss_

    return tau, support_size


def _entmax_threshold_and_support(X, dim=-1, k=None):
    """Core computation for 1.5-entmax: optimal threshold and support size.

    Parameters
    ----------
    X : torch.Tensor
        The input tensor to compute thresholds over.

    dim : int
        The dimension along which to apply 1.5-entmax.

    k : int or None
        number of largest elements to partial-sort over. For optimal
        performance, should be slightly bigger than the expected number of
        nonzeros in the solution. If the solution is more than k-sparse,
        this function is recursively called with a 2*k schedule.
        If `None`, full sorting is performed from the beginning.

    Returns
    -------
    tau : torch.Tensor like `X`, with all but the `dim` dimension intact
        the threshold value for each vector
    support_size : torch LongTensor, shape like `tau`
        the number of nonzeros in each vector.
    """

    if k is None or k >= X.shape[dim]:  # do full sort
        Xsrt, _ = torch.sort(X, dim=dim, descending=True)
    else:
        Xsrt, _ = torch.topk(X, k=k, dim=dim)

    rho = _make_ix_like(Xsrt, dim)
    mean = Xsrt.cumsum(dim) / rho
    mean_sq = (Xsrt ** 2).cumsum(dim) / rho
    ss = rho * (mean_sq - mean ** 2)
    delta = (1 - ss) / rho

    # NOTE this is not exactly the same as in reference algo
    # Fortunately it seems the clamped values never wrongly
    # get selected by tau <= sorted_z. Prove this!
    delta_nz = torch.clamp(delta, 0)
    tau = mean - torch.sqrt(delta_nz)

    support_size = (tau <= Xsrt).sum(dim).unsqueeze(dim)
    tau_star = tau.gather(dim, support_size - 1)

    if k is not None and k < X.shape[dim]:
        unsolved = (support_size == k).squeeze(dim)

        if torch.any(unsolved):
            X_ = _roll_last(X, dim)[unsolved]
            tau_, ss_ = _entmax_threshold_and_support(X_, dim=-1, k=2 * k)
            _roll_last(tau_star, dim)[unsolved] = tau_
            _roll_last(support_size, dim)[unsolved] = ss_

    return tau_star, support_size


class SparsemaxFunction(Function):
    @classmethod
    @custom_fwd(cast_inputs=torch.float32)
    def forward(cls, ctx, X, dim=-1, k=None):
        ctx.dim = dim
        max_val, _ = X.max(dim=dim, keepdim=True)
        X = X - max_val  # same numerical stability trick as softmax
        tau, supp_size = _sparsemax_threshold_and_support(X, dim=dim, k=k)
        output = torch.clamp(X - tau, min=0)
        ctx.save_for_backward(supp_size, output)
        return output, supp_size

    @classmethod
<<<<<<< HEAD
    @custom_bwd
    def backward(cls, ctx, grad_output):
=======
    def backward(cls, ctx, grad_output, supp):
>>>>>>> c2bec6d5
        supp_size, output = ctx.saved_tensors
        dim = ctx.dim
        grad_input = grad_output.clone()
        grad_input[output == 0] = 0

        v_hat = grad_input.sum(dim=dim) / supp_size.to(output.dtype).squeeze(dim)
        v_hat = v_hat.unsqueeze(dim)
        grad_input = torch.where(output != 0, grad_input - v_hat, grad_input)
        return grad_input, None, None, None


class Entmax15Function(Function):
    @classmethod
    @custom_fwd(cast_inputs=torch.float32)
    def forward(cls, ctx, X, dim=0, k=None):
        ctx.dim = dim

        max_val, _ = X.max(dim=dim, keepdim=True)
        X = X - max_val  # same numerical stability trick as for softmax
        X = X / 2  # divide by 2 to solve actual Entmax

        tau_star, supp_size = _entmax_threshold_and_support(X, dim=dim, k=k)

        Y = torch.clamp(X - tau_star, min=0) ** 2
        ctx.save_for_backward(Y)
        return Y, supp_size

    @classmethod
<<<<<<< HEAD
    @custom_bwd
    def backward(cls, ctx, dY):
=======
    def backward(cls, ctx, dY, supp):
>>>>>>> c2bec6d5
        Y, = ctx.saved_tensors
        gppr = Y.sqrt()  # = 1 / g'' (Y)
        dX = dY * gppr
        q = dX.sum(ctx.dim) / gppr.sum(ctx.dim)
        q = q.unsqueeze(ctx.dim)
        dX -= q * gppr
        return dX, None, None, None


def sparsemax(X, dim=-1, k=None, return_support_size=False):
    """sparsemax: normalizing sparse transform (a la softmax).

    Solves the projection:

        min_p ||x - p||_2   s.t.    p >= 0, sum(p) == 1.

    Parameters
    ----------
    X : torch.Tensor
        The input tensor.

    dim : int
        The dimension along which to apply sparsemax.

    k : int or None
        number of largest elements to partial-sort over. For optimal
        performance, should be slightly bigger than the expected number of
        nonzeros in the solution. If the solution is more than k-sparse,
        this function is recursively called with a 2*k schedule.
        If `None`, full sorting is performed from the beginning.

    return_support_size : bool
        Whether to return the support size of the result as well as the result
        itself.

    Returns
    -------
    P : torch tensor, same shape as X
        The projection result, such that P.sum(dim=dim) == 1 elementwise.
    support : (optional) torch tensor, same shape as X except for dim,
              where it is 1.
    """
    P, support = SparsemaxFunction.apply(X, dim, k)
    if return_support_size:
        return P, support
    return P


def entmax15(X, dim=-1, k=None, return_support_size=False):
    """1.5-entmax: normalizing sparse transform (a la softmax).

    Solves the optimization problem:

        max_p <x, p> - H_1.5(p)    s.t.    p >= 0, sum(p) == 1.

    where H_1.5(p) is the Tsallis alpha-entropy with alpha=1.5.

    Parameters
    ----------
    X : torch.Tensor
        The input tensor.

    dim : int
        The dimension along which to apply 1.5-entmax.

    k : int or None
        number of largest elements to partial-sort over. For optimal
        performance, should be slightly bigger than the expected number of
        nonzeros in the solution. If the solution is more than k-sparse,
        this function is recursively called with a 2*k schedule.
        If `None`, full sorting is performed from the beginning.

    return_support_size : bool
        Whether to return the support size of the result as well as the result
        itself.

    Returns
    -------
    P : torch tensor, same shape as X
        The projection result, such that P.sum(dim=dim) == 1 elementwise.
    support : (optional) torch tensor, same shape as X except for dim,
              where it is 1.
    """

    P, support = Entmax15Function.apply(X, dim, k)
    if return_support_size:
        return P, support
    return P


class Sparsemax(nn.Module):
    def __init__(self, dim=-1, k=None, return_support_size=False):
        """sparsemax: normalizing sparse transform (a la softmax).

        Solves the projection:

            min_p ||x - p||_2   s.t.    p >= 0, sum(p) == 1.

        Parameters
        ----------
        dim : int
            The dimension along which to apply sparsemax.

        k : int or None
            number of largest elements to partial-sort over. For optimal
            performance, should be slightly bigger than the expected number of
            nonzeros in the solution. If the solution is more than k-sparse,
            this function is recursively called with a 2*k schedule.
            If `None`, full sorting is performed from the beginning.

        return_support_size : bool
            Whether to return the support size of the result as well as the
            result itself.
        """
        self.dim = dim
        self.k = k
        self.return_support_size = return_support_size
        super(Sparsemax, self).__init__()

    def forward(self, X):
        return sparsemax(X, dim=self.dim, k=self.k, return_support_size=self.return_support_size)


class Entmax15(nn.Module):
    def __init__(self, dim=-1, k=None, return_support_size=False):
        """1.5-entmax: normalizing sparse transform (a la softmax).

        Solves the optimization problem:

            max_p <x, p> - H_1.5(p)    s.t.    p >= 0, sum(p) == 1.

        where H_1.5(p) is the Tsallis alpha-entropy with alpha=1.5.

        Parameters
        ----------
        dim : int
            The dimension along which to apply 1.5-entmax.

        k : int or None
            number of largest elements to partial-sort over. For optimal
            performance, should be slightly bigger than the expected number of
            nonzeros in the solution. If the solution is more than k-sparse,
            this function is recursively called with a 2*k schedule.
            If `None`, full sorting is performed from the beginning.

        return_support_size : bool
            Whether to return the support size of the result as well as the
            result itself.
        """
        self.dim = dim
        self.k = k
        self.return_support_size = return_support_size
        super(Entmax15, self).__init__()

    def forward(self, X):
        return entmax15(X, dim=self.dim, k=self.k, return_support_size=self.return_support_size)<|MERGE_RESOLUTION|>--- conflicted
+++ resolved
@@ -156,12 +156,8 @@
         return output, supp_size
 
     @classmethod
-<<<<<<< HEAD
     @custom_bwd
-    def backward(cls, ctx, grad_output):
-=======
     def backward(cls, ctx, grad_output, supp):
->>>>>>> c2bec6d5
         supp_size, output = ctx.saved_tensors
         dim = ctx.dim
         grad_input = grad_output.clone()
@@ -190,12 +186,8 @@
         return Y, supp_size
 
     @classmethod
-<<<<<<< HEAD
     @custom_bwd
-    def backward(cls, ctx, dY):
-=======
     def backward(cls, ctx, dY, supp):
->>>>>>> c2bec6d5
         Y, = ctx.saved_tensors
         gppr = Y.sqrt()  # = 1 / g'' (Y)
         dX = dY * gppr
